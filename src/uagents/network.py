--- conflicted
+++ resolved
@@ -9,23 +9,15 @@
     NetworkConfig,
     DEFAULT_QUERY_INTERVAL_SECS,
     DEFAULT_QUERY_TIMEOUT_SECS,
-<<<<<<< HEAD
     create_bank_send_msg,
-=======
     prepare_and_broadcast_basic_transaction,
->>>>>>> b8569a54
 )
 from cosmpy.aerial.exceptions import NotFoundError, QueryTimeoutError
 from cosmpy.aerial.contract.cosmwasm import create_cosmwasm_execute_msg
 from cosmpy.aerial.faucet import FaucetApi
 from cosmpy.aerial.tx import SigningCfg, Transaction
 from cosmpy.aerial.tx_helpers import TxResponse
-<<<<<<< HEAD
-from cosmpy.aerial.wallet import Wallet
-=======
-from cosmpy.aerial.tx import Transaction
-from cosmpy.aerial.wallet import LocalWallet
->>>>>>> b8569a54
+from cosmpy.aerial.wallet import Wallet, LocalWallet
 
 from uagents.config import (
     AgentNetwork,
@@ -81,6 +73,55 @@
         await asyncio.sleep(poll_period.total_seconds())
 
 
+def create_send_tokens_transaction(
+    sender: Wallet, destination: str, amount: int, denom: str, **kwargs
+):
+    transaction = Transaction()
+    transaction.add_message(
+        create_bank_send_msg(sender.address(), destination, amount, denom)
+    )
+    return prepare_basic_transaction(_ledger, transaction, sender, **kwargs)
+
+
+def prepare_basic_transaction(
+    client: LedgerClient,
+    transaction: Transaction,
+    sender: Wallet,
+    account: Optional[Account] = None,
+    gas_limit: Optional[int] = None,
+    memo: Optional[str] = None,
+) -> Transaction:
+    if account is None:
+        account = client.query_account(sender.address())
+
+    if gas_limit is not None:
+        fee = client.estimate_fee_from_gas(gas_limit)
+    else:
+        transaction.seal(
+            SigningCfg.direct(sender.public_key(), account.sequence),
+            fee="",
+            gas_limit=0,
+            memo=memo,
+        )
+        transaction.sign(
+            sender.signer(), client.network_config.chain_id, account.number
+        )
+        transaction.complete()
+
+        # simulate the gas and fee for the transaction
+        gas_limit, fee = client.estimate_gas_and_fee_for_tx(transaction)
+
+    # finally, build the final transaction that will be executed with the correct gas and fee values
+    transaction.seal(
+        SigningCfg.direct(sender.public_key(), account.sequence),
+        fee=fee,
+        gas_limit=gas_limit,
+        memo=memo,
+    )
+
+    return transaction
+
+
 class AlmanacContract(LedgerContract):
     def is_registered(self, address: str) -> bool:
         query_msg = {"query_records": {"agent_address": address}}
@@ -257,58 +298,5 @@
 _name_service_contract = NameServiceContract(None, _ledger, CONTRACT_NAME_SERVICE)
 
 
-<<<<<<< HEAD
-        await asyncio.sleep(poll_period.total_seconds())
-
-
-def create_send_tokens_transaction(
-    sender: Wallet, destination: str, amount: int, denom: str, **kwargs
-):
-    transaction = Transaction()
-    transaction.add_message(
-        create_bank_send_msg(sender.address(), destination, amount, denom)
-    )
-    return prepare_basic_transaction(_ledger, transaction, sender, **kwargs)
-
-
-def prepare_basic_transaction(
-    client: LedgerClient,
-    transaction: Transaction,
-    sender: Wallet,
-    account: Optional[Account] = None,
-    gas_limit: Optional[int] = None,
-    memo: Optional[str] = None,
-) -> Transaction:
-    if account is None:
-        account = client.query_account(sender.address())
-
-    if gas_limit is not None:
-        fee = client.estimate_fee_from_gas(gas_limit)
-    else:
-        transaction.seal(
-            SigningCfg.direct(sender.public_key(), account.sequence),
-            fee="",
-            gas_limit=0,
-            memo=memo,
-        )
-        transaction.sign(
-            sender.signer(), client.network_config.chain_id, account.number
-        )
-        transaction.complete()
-
-        # simulate the gas and fee for the transaction
-        gas_limit, fee = client.estimate_gas_and_fee_for_tx(transaction)
-
-    # finally, build the final transaction that will be executed with the correct gas and fee values
-    transaction.seal(
-        SigningCfg.direct(sender.public_key(), account.sequence),
-        fee=fee,
-        gas_limit=gas_limit,
-        memo=memo,
-    )
-
-    return transaction
-=======
 def get_name_service_contract() -> NameServiceContract:
-    return _name_service_contract
->>>>>>> b8569a54
+    return _name_service_contract