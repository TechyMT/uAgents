import asyncio
import functools
from typing import Dict, List, Optional, Set, Union, Type, Tuple, Any, Coroutine
import uuid
import requests

from cosmpy.aerial.wallet import LocalWallet, PrivateKey
from cosmpy.crypto.address import Address

from uagents.asgi import ASGIServer
from uagents.context import (
    Context,
    EventCallback,
    IntervalCallback,
    MessageCallback,
    MsgDigest,
)
from uagents.crypto import Identity, derive_key_from_seed, is_user_address
from uagents.dispatch import Sink, dispatcher, JsonStr
from uagents.models import Model, ErrorMessage
from uagents.protocol import Protocol
from uagents.resolver import Resolver, GlobalResolver
from uagents.storage import KeyValueStore, get_or_create_private_keys
from uagents.network import (
    get_ledger,
    get_almanac_contract,
)
from uagents.mailbox import MailboxClient
from uagents.config import (
    REGISTRATION_FEE,
    MIN_REGISTRATION_TIME,
    LEDGER_PREFIX,
    parse_endpoint_config,
    parse_agentverse_config,
    get_logger,
)


async def _run_interval(func: IntervalCallback, ctx: Context, period: float):
    while True:
        try:
            await func(ctx)
        except OSError:
            ctx.logger.exception("OS Error in interval handler")
        except RuntimeError:
            ctx.logger.exception("Runtime Error in interval handler")

        await asyncio.sleep(period)


async def _delay(coroutine: Coroutine, delay_seconds: float):
    await asyncio.sleep(delay_seconds)
    await coroutine


async def _handle_error(ctx: Context, destination: str, msg: ErrorMessage):
    await ctx.send(destination, msg)


class Agent(Sink):
    def __init__(
        self,
        name: Optional[str] = None,
        port: Optional[int] = None,
        seed: Optional[str] = None,
        endpoint: Optional[Union[str, List[str], Dict[str, dict]]] = None,
        agentverse: Optional[Union[str, Dict[str, str]]] = None,
        mailbox: Optional[Union[str, Dict[str, str]]] = None,
        resolve: Optional[Resolver] = None,
        enable_wallet_messaging: Optional[Union[bool, Dict[str, str]]] = False,
        wallet_key_derivation_index: Optional[int] = 0,
        version: Optional[str] = None,
    ):
        self._name = name
        self._port = port if port is not None else 8000
        self._background_tasks: Set[asyncio.Task] = set()
        self._resolver = resolve if resolve is not None else GlobalResolver()
        self._loop = asyncio.get_event_loop_policy().get_event_loop()

        # initialize wallet and identity
        self._initialize_wallet_and_identity(seed, name, wallet_key_derivation_index)
        self._logger = get_logger(self.name)

        # configure endpoints and mailbox
        self._endpoints = parse_endpoint_config(endpoint)
        self._use_mailbox = False

        if mailbox:
            # agentverse config overrides mailbox config
            # but mailbox is kept for backwards compatibility
            if agentverse:
                self._logger.warning(
                    "Ignoring the provided 'mailbox' configuration since 'agentverse' overrides it"
                )
            else:
                agentverse = mailbox
            self._logger.warning(
                "The 'mailbox' configuration is deprecated in favor of 'agentverse'"
            )
        self._agentverse = parse_agentverse_config(agentverse)
        self._use_mailbox = self._agentverse["use_mailbox"]
        if self._use_mailbox:
            self._mailbox_client = MailboxClient(self, self._logger)
            # if mailbox is provided, override endpoints with mailbox endpoint
            self._endpoints = [
                {
                    "url": f"{self.mailbox['http_prefix']}://{self.mailbox['base_url']}/v1/submit",
                    "weight": 1,
                }
            ]
        else:
            self._mailbox_client = None

        self._ledger = get_ledger()
        self._almanac_contract = get_almanac_contract()
        self._storage = KeyValueStore(self.address[0:16])
        self._interval_handlers: List[Tuple[IntervalCallback, float]] = []
        self._interval_messages: Set[str] = set()
        self._signed_message_handlers: Dict[str, MessageCallback] = {}
        self._unsigned_message_handlers: Dict[str, MessageCallback] = {}
        self._models: Dict[str, Type[Model]] = {}
        self._replies: Dict[str, Set[Type[Model]]] = {}
        self._queries: Dict[str, asyncio.Future] = {}
        self._dispatcher = dispatcher
        self._message_queue = asyncio.Queue()
        self._on_startup = []
        self._on_shutdown = []
        self._version = version or "0.1.0"

        if enable_wallet_messaging:
            wallet_chain_id = self._ledger.network_config.chain_id
            if (
                isinstance(enable_wallet_messaging, dict)
                and "chain_id" in enable_wallet_messaging
            ):
                wallet_chain_id = enable_wallet_messaging["chain_id"]

            from uagents.wallet_messaging import WalletMessagingClient

            self._wallet_messaging_client = WalletMessagingClient(
                self._identity,
                self._wallet,
                wallet_chain_id,
                self._logger,
            )
        else:
            self._wallet_messaging_client = None

        # initialize the internal agent protocol
        self._protocol = Protocol(name=self._name, version=self._version)

        # keep track of supported protocols
        self.protocols: Dict[str, Protocol] = {}

        self._ctx = Context(
            self._identity.address,
            self._name,
            self._storage,
            self._resolver,
            self._identity,
            self._wallet,
            self._ledger,
            self._queries,
            replies=self._replies,
            interval_messages=self._interval_messages,
            wallet_messaging_client=self._wallet_messaging_client,
            protocols=self.protocols,
            logger=self._logger,
        )

        # register with the dispatcher
        self._dispatcher.register(self.address, self)

        if not self._use_mailbox:
            self._server = ASGIServer(
                self._port, self._loop, self._queries, logger=self._logger
            )

    def _initialize_wallet_and_identity(self, seed, name, wallet_key_derivation_index):
        if seed is None:
            if name is None:
                self._wallet = LocalWallet.generate()
                self._identity = Identity.generate()
            else:
                identity_key, wallet_key = get_or_create_private_keys(name)
                self._wallet = LocalWallet(PrivateKey(wallet_key))
                self._identity = Identity.from_string(identity_key)
        else:
            self._identity = Identity.from_seed(seed, 0)
            self._wallet = LocalWallet(
                PrivateKey(
                    derive_key_from_seed(
                        seed, LEDGER_PREFIX, wallet_key_derivation_index
                    )
                ),
                prefix=LEDGER_PREFIX,
            )

    @property
    def name(self) -> str:
        return self._name

    @property
    def address(self) -> str:
        return self._identity.address

    @property
    def wallet(self) -> LocalWallet:
        return self._wallet

    @property
    def storage(self) -> KeyValueStore:
        return self._storage

    @property
    def mailbox(self) -> Dict[str, str]:
        return self._agentverse

    @property
    def agentverse(self) -> Dict[str, str]:
        return self._agentverse

    @property
    def mailbox_client(self) -> MailboxClient:
        return self._mailbox_client

    @mailbox.setter
    def mailbox(self, config: Union[str, Dict[str, str]]):
        self._agentverse = parse_agentverse_config(config)

    @agentverse.setter
    def agentverse(self, config: Union[str, Dict[str, str]]):
        self._agentverse = parse_agentverse_config(config)

    def sign(self, data: bytes) -> str:
        return self._identity.sign(data)

    def sign_digest(self, digest: bytes) -> str:
        return self._identity.sign_digest(digest)

    def sign_registration(self) -> str:
        assert self._almanac_contract.address is not None
        return self._identity.sign_registration(
            str(self._almanac_contract.address),
            self._almanac_contract.get_sequence(self.address),
        )

    def update_endpoints(self, endpoints: List[Dict[str, Any]]):
        self._endpoints = endpoints

    def update_loop(self, loop):
        self._loop = loop

    def update_queries(self, queries):
        self._queries = queries

    async def register(self):
        if self._endpoints is None:
            self._logger.warning(
                "I have no endpoint and cannot receive external messages"
            )
            return

        # register if not yet registered or registration is about to expire
        # or anything has changed from the last registration
        if (
            not self._almanac_contract.is_registered(self.address)
            or self._schedule_registration() < MIN_REGISTRATION_TIME
            or self._endpoints != self._almanac_contract.get_endpoints(self.address)
            or list(self.protocols.keys())
            != self._almanac_contract.get_protocols(self.address)
        ):
            agent_balance = self._ledger.query_bank_balance(
                Address(self.wallet.address())
            )

            if agent_balance < REGISTRATION_FEE:
                self._logger.warning(
                    f"I do not have enough funds to register on Almanac contract\
                        \nFund using wallet address: {self.wallet.address()}"
                )
                return
            self._logger.info("Registering on almanac contract...")
            signature = self.sign_registration()
            await self._almanac_contract.register(
                self._ledger,
                self.wallet,
                self.address,
                list(self.protocols.keys()),
                self._endpoints,
                signature,
            )
            self._logger.info("Registering on almanac contract...complete")
        else:
            self._logger.info("Almanac registration is up to date!")

    async def _registration_loop(self):
        await self.register()
        # schedule the next registration
        self._loop.create_task(
            _delay(self._registration_loop(), self._schedule_registration())
        )

    def _schedule_registration(self):
        return self._almanac_contract.get_expiry(self.address)

    def on_interval(
        self,
        period: float,
        messages: Optional[Union[Type[Model], Set[Type[Model]]]] = None,
    ):
        return self._protocol.on_interval(period, messages)

    def on_query(
        self,
        model: Type[Model],
        replies: Optional[Union[Model, Set[Model]]] = None,
    ):
        return self._protocol.on_query(model, replies)

    def on_message(
        self,
        model: Type[Model],
        replies: Optional[Union[Type[Model], Set[Type[Model]]]] = None,
        allow_unverified: Optional[bool] = False,
    ):
        return self._protocol.on_message(model, replies, allow_unverified)

    def on_event(self, event_type: str):
        def decorator_on_event(func: EventCallback) -> EventCallback:
            @functools.wraps(func)
            def handler(*args, **kwargs):
                return func(*args, **kwargs)

            self._add_event_handler(event_type, func)

            return handler

        return decorator_on_event

    def _add_event_handler(
        self,
        event_type: str,
        func: EventCallback,
    ) -> None:
        if event_type == "startup":
            self._on_startup.append(func)
        elif event_type == "shutdown":
            self._on_shutdown.append(func)

    def on_wallet_message(
        self,
    ):
        if self._wallet_messaging_client is None:
            self._logger.warning(
                "Discarding 'on_wallet_message' handler because wallet messaging is disabled"
            )
            return None
        return self._wallet_messaging_client.on_message()

    def include(self, protocol: Protocol, publish_manifest: Optional[bool] = False):
        for func, period in protocol.intervals:
            self._interval_handlers.append((func, period))

        self._interval_messages.update(protocol.interval_messages)

        for schema_digest in protocol.models:
            if schema_digest in self._models:
                raise RuntimeError("Unable to register duplicate model")
            if schema_digest in self._signed_message_handlers:
                raise RuntimeError("Unable to register duplicate message handler")
            if schema_digest in protocol.signed_message_handlers:
                self._signed_message_handlers[
                    schema_digest
                ] = protocol.signed_message_handlers[schema_digest]
            elif schema_digest in protocol.unsigned_message_handlers:
                self._unsigned_message_handlers[
                    schema_digest
                ] = protocol.unsigned_message_handlers[schema_digest]
            else:
                raise RuntimeError("Unable to lookup up message handler in protocol")

            self._models[schema_digest] = protocol.models[schema_digest]

            if schema_digest in protocol.replies:
                self._replies[schema_digest] = protocol.replies[schema_digest]

        if protocol.digest is not None:
            self.protocols[protocol.digest] = protocol

        if publish_manifest:
            self.publish_manifest(protocol.manifest())

    def publish_manifest(self, manifest: Dict[str, Any]):
        try:
            resp = requests.post(
                f"{self._agentverse['http_prefix']}://{self._agentverse['base_url']}"
                + "/v1/almanac/manifests",
                json=manifest,
                timeout=5,
            )
            if resp.status_code == 200:
                self._logger.info(
                    f"Manifest published successfully: {manifest['metadata']['name']}"
                )
            else:
                self._logger.warning(f"Unable to publish manifest: {resp.text}")
        except requests.exceptions.RequestException as ex:
            self._logger.warning(f"Unable to publish manifest: {ex}")

    async def handle_message(
        self, sender, schema_digest: str, message: JsonStr, session: uuid.UUID
    ):
        await self._message_queue.put((schema_digest, sender, message, session))

    async def _startup(self):
        await self._registration_loop()
        for handler in self._on_startup:
            await handler(self._ctx)

    async def _shutdown(self):
        for handler in self._on_shutdown:
            await handler(self._ctx)

    def setup(self):
        # register the internal agent protocol
        self.include(self._protocol)
        self._loop.run_until_complete(self._startup())
        self.start_background_tasks()

    def start_background_tasks(self):
        # Start the interval tasks
        for func, period in self._interval_handlers:
            task = self._loop.create_task(_run_interval(func, self._ctx, period))
            self._background_tasks.add(task)
            task.add_done_callback(self._background_tasks.discard)

        # start the background message queue processor
        task = self._loop.create_task(self._process_message_queue())
        self._background_tasks.add(task)
        task.add_done_callback(self._background_tasks.discard)

<<<<<<< HEAD
        # start the wallet messaging client if enabled
        if self._wallet_messaging_client is not None:
            for task in [
                self._wallet_messaging_client.poll_server(),
                self._wallet_messaging_client.process_message_queue(self._ctx),
            ]:
                task = self._loop.create_task(task)
                self._background_tasks.add(task)
                task.add_done_callback(self._background_tasks.discard)

        # start the contract registration update loop
        if self._endpoints is not None:
            if (
                not self._almanac_contract.is_registered(self.address)
                or self._schedule_registration() < MIN_REGISTRATION_TIME
                or self._endpoints != self._almanac_contract.get_endpoints(self.address)
            ):
                self._loop.create_task(
                    _run_interval(
                        self._register, self._ctx, self._schedule_registration()
                    )
                )
            else:
                self._logger.info("Registration up to date!")
        else:
            self._logger.warning(
                "I have no endpoint and won't be able to receive external messages"
            )

=======
>>>>>>> b8569a54
    def run(self):
        self.setup()
        try:
            if self._use_mailbox:
                self._loop.create_task(self._mailbox_client.process_deletion_queue())
                self._loop.run_until_complete(self._mailbox_client.run())
            else:
                self._loop.run_until_complete(self._server.serve())
        finally:
            self._loop.run_until_complete(self._shutdown())

    async def _process_message_queue(self):
        while True:
            # get an element from the queue
            schema_digest, sender, message, session = await self._message_queue.get()

            # lookup the model definition
            model_class: Model = self._models.get(schema_digest)
            if model_class is None:
                continue

            # parse the received message
            recovered = model_class.parse_raw(message)

            context = Context(
                self._identity.address,
                self._name,
                self._storage,
                self._resolver,
                self._identity,
                self._wallet,
                self._ledger,
                self._queries,
                session=session,
                replies=self._replies,
                interval_messages=self._interval_messages,
                message_received=MsgDigest(
                    message=message, schema_digest=schema_digest
                ),
                protocols=self.protocols,
                logger=self._logger,
            )

            # attempt to find the handler
            handler: MessageCallback = self._unsigned_message_handlers.get(
                schema_digest
            )
            if handler is None:
                if not is_user_address(sender):
                    handler = self._signed_message_handlers.get(schema_digest)
                elif schema_digest in self._signed_message_handlers:
                    await _handle_error(
                        context,
                        sender,
                        ErrorMessage(
                            error="Message must be sent from verified agent address"
                        ),
                    )
                    continue

            if handler is not None:
                await handler(context, sender, recovered)


class Bureau:
    def __init__(
        self,
        port: Optional[int] = None,
        endpoint: Optional[Union[str, List[str], Dict[str, dict]]] = None,
    ):
        self._loop = asyncio.get_event_loop_policy().get_event_loop()
        self._agents: List[Agent] = []
        self._endpoints = parse_endpoint_config(endpoint)
        self._port = port or 8000
        self._queries: Dict[str, asyncio.Future] = {}
        self._logger = get_logger("bureau")
        self._server = ASGIServer(self._port, self._loop, self._queries, self._logger)
        self._use_mailbox = False

    def add(self, agent: Agent):
        agent.update_loop(self._loop)
        agent.update_queries(self._queries)
        if agent.agentverse["use_mailbox"]:
            self._use_mailbox = True
        else:
            agent.update_endpoints(self._endpoints)
        self._agents.append(agent)

    def run(self):
        tasks = []
        for agent in self._agents:
            agent.setup()
            if agent.agentverse["use_mailbox"]:
                tasks.append(
                    self._loop.create_task(
                        agent.mailbox_client.process_deletion_queue()
                    )
                )
                tasks.append(self._loop.create_task(agent.mailbox_client.run()))
        if not self._use_mailbox:
            tasks.append(self._loop.create_task(self._server.serve()))

        self._loop.run_until_complete(asyncio.gather(*tasks))<|MERGE_RESOLUTION|>--- conflicted
+++ resolved
@@ -195,6 +195,8 @@
                 ),
                 prefix=LEDGER_PREFIX,
             )
+        if name is None:
+            self._name = self.address[0:16]
 
     @property
     def name(self) -> str:
@@ -440,7 +442,6 @@
         self._background_tasks.add(task)
         task.add_done_callback(self._background_tasks.discard)
 
-<<<<<<< HEAD
         # start the wallet messaging client if enabled
         if self._wallet_messaging_client is not None:
             for task in [
@@ -451,27 +452,6 @@
                 self._background_tasks.add(task)
                 task.add_done_callback(self._background_tasks.discard)
 
-        # start the contract registration update loop
-        if self._endpoints is not None:
-            if (
-                not self._almanac_contract.is_registered(self.address)
-                or self._schedule_registration() < MIN_REGISTRATION_TIME
-                or self._endpoints != self._almanac_contract.get_endpoints(self.address)
-            ):
-                self._loop.create_task(
-                    _run_interval(
-                        self._register, self._ctx, self._schedule_registration()
-                    )
-                )
-            else:
-                self._logger.info("Registration up to date!")
-        else:
-            self._logger.warning(
-                "I have no endpoint and won't be able to receive external messages"
-            )
-
-=======
->>>>>>> b8569a54
     def run(self):
         self.setup()
         try:
